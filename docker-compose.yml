--- conflicted
+++ resolved
@@ -65,17 +65,13 @@
       - SERVER_GD_URL=${SERVER_GD_URL}
       - SERVER_STATELESS=${SERVER_STATELESS}
 
-      - LOG_LEVEL=${LOG_LEVEL}
-<<<<<<< HEAD
-=======
-      - LOGZIO_ENABLED=${LOGZIO_ENABLED}
-      - LOGZIO_TOKEN=${LOGZIO_TOKEN}
-      - LOGZIO_URL=${LOGZIO_URL}
+      - DD_ENABLED=${DD_ENABLED}
+      - DD_API_KEY=${DD_API_KEY}
+      - DD_SITE=${DD_SITE}
 
       # Internal docker specific variables
       - INTERNAL_RGDPS_DIRECTORY=/data # NOTE: Ensure this matches the volume mount below.
       - APP_COMPONENT=${APP_COMPONENT:-api}
->>>>>>> 03778af1
     volumes:
       - .:/app
       - ${RGDPS_DIRECTORY}:/data # <- INTERNAL_RGDPS_DIRECTORY
